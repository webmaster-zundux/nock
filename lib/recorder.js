--- conflicted
+++ resolved
@@ -31,11 +31,7 @@
   }
   ret.push(")\n");
   
-<<<<<<< HEAD
   ret.push('  .reply(')
-=======
-  ret.push('  reply.(');
->>>>>>> 32b1ea40
   ret.push(res.statusCode.toString());
   ret.push(', ');
   ret.push(JSON.stringify(responseBody));
